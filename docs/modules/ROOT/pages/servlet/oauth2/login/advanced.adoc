[[oauth2login-advanced]]
= Advanced Configuration

`HttpSecurity.oauth2Login()` provides a number of configuration options for customizing OAuth 2.0 Login.
The main configuration options are grouped into their protocol endpoint counterparts.

For example, `oauth2Login().authorizationEndpoint()` allows configuring the _Authorization Endpoint_, whereas `oauth2Login().tokenEndpoint()` allows configuring the _Token Endpoint_.

The following code shows an example:

.Advanced OAuth2 Login Configuration
[tabs]
======
Java::
+
[source,java,role="primary"]
----
@Configuration
@EnableWebSecurity
public class OAuth2LoginSecurityConfig {

	@Bean
	public SecurityFilterChain filterChain(HttpSecurity http) throws Exception {
		http
			.oauth2Login(oauth2 -> oauth2
			    .authorizationEndpoint(authorization -> authorization
			            ...
			    )
			    .redirectionEndpoint(redirection -> redirection
			            ...
			    )
			    .tokenEndpoint(token -> token
			            ...
			    )
			    .userInfoEndpoint(userInfo -> userInfo
			            ...
			    )
			);
		return http.build();
	}
}
----

Kotlin::
+
[source,kotlin,role="secondary"]
----
@Configuration
@EnableWebSecurity
class OAuth2LoginSecurityConfig {

    @Bean
    open fun filterChain(http: HttpSecurity): SecurityFilterChain {
        http {
            oauth2Login {
                authorizationEndpoint {
                    ...
                }
                redirectionEndpoint {
                    ...
                }
                tokenEndpoint {
                    ...
                }
                userInfoEndpoint {
                    ...
                }
            }
        }
        return http.build()
    }
}
----
======

The main goal of the `oauth2Login()` DSL was to closely align with the naming, as defined in the specifications.

The OAuth 2.0 Authorization Framework defines the https://tools.ietf.org/html/rfc6749#section-3[Protocol Endpoints] as follows:

The authorization process uses two authorization server endpoints (HTTP resources):

* Authorization Endpoint: Used by the client to obtain authorization from the resource owner through user-agent redirection.
* Token Endpoint: Used by the client to exchange an authorization grant for an access token, typically with client authentication.

The authorization process also uses one client endpoint:

* Redirection Endpoint: Used by the authorization server to return responses that contain authorization credentials to the client through the resource owner user-agent.

The OpenID Connect Core 1.0 specification defines the https://openid.net/specs/openid-connect-core-1_0.html#UserInfo[UserInfo Endpoint] as follows:

The UserInfo Endpoint is an OAuth 2.0 Protected Resource that returns claims about the authenticated end-user.
To obtain the requested claims about the end-user, the client makes a request to the UserInfo Endpoint by using an access token obtained through OpenID Connect Authentication.
These claims are normally represented by a JSON object that contains a collection of name-value pairs for the claims.

The following code shows the complete configuration options available for the `oauth2Login()` DSL:

.OAuth2 Login Configuration Options
[tabs]
======
Java::
+
[source,java,role="primary"]
----
@Configuration
@EnableWebSecurity
public class OAuth2LoginSecurityConfig {

	@Bean
	public SecurityFilterChain filterChain(HttpSecurity http) throws Exception {
		http
			.oauth2Login(oauth2 -> oauth2
			    .clientRegistrationRepository(this.clientRegistrationRepository())
			    .authorizedClientRepository(this.authorizedClientRepository())
			    .authorizedClientService(this.authorizedClientService())
			    .loginPage("/login")
			    .authorizationEndpoint(authorization -> authorization
			        .baseUri(this.authorizationRequestBaseUri())
			        .authorizationRequestRepository(this.authorizationRequestRepository())
			        .authorizationRequestResolver(this.authorizationRequestResolver())
			    )
			    .redirectionEndpoint(redirection -> redirection
			        .baseUri(this.authorizationResponseBaseUri())
			    )
			    .tokenEndpoint(token -> token
			        .accessTokenResponseClient(this.accessTokenResponseClient())
			    )
			    .userInfoEndpoint(userInfo -> userInfo
			        .userAuthoritiesMapper(this.userAuthoritiesMapper())
			        .userService(this.oauth2UserService())
			        .oidcUserService(this.oidcUserService())
			    )
			);
		return http.build();
	}
}
----

Kotlin::
+
[source,kotlin,role="secondary"]
----
@Configuration
@EnableWebSecurity
class OAuth2LoginSecurityConfig {

    @Bean
    open fun filterChain(http: HttpSecurity): SecurityFilterChain {
        http {
            oauth2Login {
                clientRegistrationRepository = clientRegistrationRepository()
                authorizedClientRepository = authorizedClientRepository()
                authorizedClientService = authorizedClientService()
                loginPage = "/login"
                authorizationEndpoint {
                    baseUri = authorizationRequestBaseUri()
                    authorizationRequestRepository = authorizationRequestRepository()
                    authorizationRequestResolver = authorizationRequestResolver()
                }
                redirectionEndpoint {
                    baseUri = authorizationResponseBaseUri()
                }
                tokenEndpoint {
                    accessTokenResponseClient = accessTokenResponseClient()
                }
                userInfoEndpoint {
                    userAuthoritiesMapper = userAuthoritiesMapper()
                    userService = oauth2UserService()
                    oidcUserService = oidcUserService()
                }
            }
        }
        return http.build()
    }
}
----
======

In addition to the `oauth2Login()` DSL, XML configuration is also supported.

The following code shows the complete configuration options available in the xref:servlet/appendix/namespace/http.adoc#nsa-oauth2-login[ security namespace]:

.OAuth2 Login XML Configuration Options
[source,xml]
----
<http>
	<oauth2-login client-registration-repository-ref="clientRegistrationRepository"
				  authorized-client-repository-ref="authorizedClientRepository"
				  authorized-client-service-ref="authorizedClientService"
				  authorization-request-repository-ref="authorizationRequestRepository"
				  authorization-request-resolver-ref="authorizationRequestResolver"
				  access-token-response-client-ref="accessTokenResponseClient"
				  user-authorities-mapper-ref="userAuthoritiesMapper"
				  user-service-ref="oauth2UserService"
				  oidc-user-service-ref="oidcUserService"
				  login-processing-url="/login/oauth2/code/*"
				  login-page="/login"
				  authentication-success-handler-ref="authenticationSuccessHandler"
				  authentication-failure-handler-ref="authenticationFailureHandler"
				  jwt-decoder-factory-ref="jwtDecoderFactory"/>
</http>
----

The following sections go into more detail on each of the configuration options available:

* <<oauth2login-advanced-login-page>>
* <<oauth2login-advanced-redirection-endpoint>>
* <<oauth2login-advanced-userinfo-endpoint>>
* <<oauth2login-advanced-idtoken-verify>>
* <<oauth2login-advanced-oidc-logout>>


[[oauth2login-advanced-login-page]]
== OAuth 2.0 Login Page

By default, the OAuth 2.0 Login Page is auto-generated by the `DefaultLoginPageGeneratingFilter`.
The default login page shows each configured OAuth Client with its `ClientRegistration.clientName` as a link, which is capable of initiating the Authorization Request (or OAuth 2.0 Login).

[NOTE]
====
For `DefaultLoginPageGeneratingFilter` to show links for configured OAuth Clients, the registered `ClientRegistrationRepository` needs to also implement `Iterable<ClientRegistration>`.
See `InMemoryClientRegistrationRepository` for reference.
====

The link's destination for each OAuth Client defaults to the following:

`+OAuth2AuthorizationRequestRedirectFilter.DEFAULT_AUTHORIZATION_REQUEST_BASE_URI + "/{registrationId}"+`

The following line shows an example:

====
[source,html]
----
<a href="/oauth2/authorization/google">Google</a>
----
====

To override the default login page, configure `oauth2Login().loginPage()` and (optionally) `oauth2Login().authorizationEndpoint().baseUri()`.

The following listing shows an example:

.OAuth2 Login Page Configuration
[tabs]
======
Java::
+
[source,java,role="primary"]
----
@Configuration
@EnableWebSecurity
public class OAuth2LoginSecurityConfig {

	@Bean
	public SecurityFilterChain filterChain(HttpSecurity http) throws Exception {
		http
			.oauth2Login(oauth2 -> oauth2
			    .loginPage("/login/oauth2")
			    ...
			    .authorizationEndpoint(authorization -> authorization
			        .baseUri("/login/oauth2/authorization")
			        ...
			    )
			);
		return http.build();
	}
}
----

Kotlin::
+
[source,kotlin,role="secondary"]
----
@Configuration
@EnableWebSecurity
class OAuth2LoginSecurityConfig {

    @Bean
    open fun filterChain(http: HttpSecurity): SecurityFilterChain {
        http {
            oauth2Login {
                loginPage = "/login/oauth2"
                authorizationEndpoint {
                    baseUri = "/login/oauth2/authorization"
                }
            }
        }
        return http.build()
    }
}
----

Xml::
+
[source,xml,role="secondary"]
----
<http>
	<oauth2-login login-page="/login/oauth2"
				  ...
    />
</http>
----
======

[IMPORTANT]
====
You need to provide a `@Controller` with a `@RequestMapping("/login/oauth2")` that is capable of rendering the custom login page.
====

[TIP]
=====
As noted earlier, configuring `oauth2Login().authorizationEndpoint().baseUri()` is optional.
However, if you choose to customize it, ensure the link to each OAuth Client matches the `authorizationEndpoint().baseUri()`.

The following line shows an example:
====
[source,html]
----
<a href="/login/oauth2/authorization/google">Google</a>
----
====
=====


[[oauth2login-advanced-redirection-endpoint]]
== Redirection Endpoint

The Redirection Endpoint is used by the Authorization Server for returning the Authorization Response (which contains the authorization credentials) to the client through the Resource Owner user-agent.

[TIP]
====
OAuth 2.0 Login leverages the Authorization Code Grant.
Therefore, the authorization credential is the authorization code.
====

The default Authorization Response `baseUri` (redirection endpoint) is `*/login/oauth2/code/**`, which is defined in `OAuth2LoginAuthenticationFilter.DEFAULT_FILTER_PROCESSES_URI`.

If you would like to customize the Authorization Response `baseUri`, configure it as follows:

.Redirection Endpoint Configuration
[tabs]
======
Java::
+
[source,java,role="primary"]
----
@Configuration
@EnableWebSecurity
public class OAuth2LoginSecurityConfig {

    @Bean
	public SecurityFilterChain filterChain(HttpSecurity http) throws Exception {
		http
			.oauth2Login(oauth2 -> oauth2
			    .redirectionEndpoint(redirection -> redirection
			        .baseUri("/login/oauth2/callback/*")
			        ...
			    )
			);
		return http.build();
	}
}
----

Kotlin::
+
[source,kotlin,role="secondary"]
----
@Configuration
@EnableWebSecurity
class OAuth2LoginSecurityConfig {

    @Bean
    open fun filterChain(http: HttpSecurity): SecurityFilterChain {
        http {
            oauth2Login {
                redirectionEndpoint {
                    baseUri = "/login/oauth2/callback/*"
                }
            }
        }
        return http.build()
    }
}
----

Xml::
+
[source,xml,role="secondary"]
----
<http>
	<oauth2-login login-processing-url="/login/oauth2/callback/*"
				  ...
    />
</http>
----
======

[IMPORTANT]
=====
You also need to ensure the `ClientRegistration.redirectUri` matches the custom Authorization Response `baseUri`.

The following listing shows an example:

<<<<<<< HEAD
====
.Java
[source,java,role="primary",subs="-attributes"]
=======
[tabs]
======
Java::
+
[source,java,role="primary",attrs="-attributes"]
>>>>>>> 7da99acc
----
return CommonOAuth2Provider.GOOGLE.getBuilder("google")
	.clientId("google-client-id")
	.clientSecret("google-client-secret")
	.redirectUri("{baseUrl}/login/oauth2/callback/{registrationId}")
	.build();
----

<<<<<<< HEAD
.Kotlin
[source,kotlin,role="secondary",subs="-attributes"]
=======
Kotlin::
+
[source,kotlin,role="secondary",attrs="-attributes"]
>>>>>>> 7da99acc
----
return CommonOAuth2Provider.GOOGLE.getBuilder("google")
    .clientId("google-client-id")
    .clientSecret("google-client-secret")
    .redirectUri("{baseUrl}/login/oauth2/callback/{registrationId}")
    .build()
----
======
====
=====


[[oauth2login-advanced-userinfo-endpoint]]
== UserInfo Endpoint

The UserInfo Endpoint includes a number of configuration options, as described in the following sub-sections:

* <<oauth2login-advanced-map-authorities>>
* <<oauth2login-advanced-oauth2-user-service>>
* <<oauth2login-advanced-oidc-user-service>>


[[oauth2login-advanced-map-authorities]]
=== Mapping User Authorities

After the user successfully authenticates with the OAuth 2.0 Provider, the `OAuth2User.getAuthorities()` (or `OidcUser.getAuthorities()`) contains a list of granted authorities populated from `OAuth2UserRequest.getAccessToken().getScopes()` and prefixed with `SCOPE_`.
These granted authorities can be mapped to a new set of `GrantedAuthority` instances, which are supplied to `OAuth2AuthenticationToken` when completing the authentication.

[TIP]
`OAuth2AuthenticationToken.getAuthorities()` is used for authorizing requests, such as in `hasRole('USER')` or `hasRole('ADMIN')`.

There are a couple of options to choose from when mapping user authorities:

* <<oauth2login-advanced-map-authorities-grantedauthoritiesmapper>>
* <<oauth2login-advanced-map-authorities-oauth2userservice>>


[[oauth2login-advanced-map-authorities-grantedauthoritiesmapper]]
==== Using a GrantedAuthoritiesMapper

The `GrantedAuthoritiesMapper` is given a list of granted authorities which contains a special authority of type `OAuth2UserAuthority` and the authority string `OAUTH2_USER` (or `OidcUserAuthority` and the authority string `OIDC_USER`).

Provide an implementation of `GrantedAuthoritiesMapper` and configure it, as follows:

.Granted Authorities Mapper Configuration
[tabs]
======
Java::
+
[source,java,role="primary"]
----
@Configuration
@EnableWebSecurity
public class OAuth2LoginSecurityConfig {

    @Bean
	public SecurityFilterChain filterChain(HttpSecurity http) throws Exception {
		http
			.oauth2Login(oauth2 -> oauth2
			    .userInfoEndpoint(userInfo -> userInfo
			        .userAuthoritiesMapper(this.userAuthoritiesMapper())
			        ...
			    )
			);
		return http.build();
	}

	private GrantedAuthoritiesMapper userAuthoritiesMapper() {
		return (authorities) -> {
			Set<GrantedAuthority> mappedAuthorities = new HashSet<>();

			authorities.forEach(authority -> {
				if (OidcUserAuthority.class.isInstance(authority)) {
					OidcUserAuthority oidcUserAuthority = (OidcUserAuthority)authority;

					OidcIdToken idToken = oidcUserAuthority.getIdToken();
					OidcUserInfo userInfo = oidcUserAuthority.getUserInfo();

					// Map the claims found in idToken and/or userInfo
					// to one or more GrantedAuthority's and add it to mappedAuthorities

				} else if (OAuth2UserAuthority.class.isInstance(authority)) {
					OAuth2UserAuthority oauth2UserAuthority = (OAuth2UserAuthority)authority;

					Map<String, Object> userAttributes = oauth2UserAuthority.getAttributes();

					// Map the attributes found in userAttributes
					// to one or more GrantedAuthority's and add it to mappedAuthorities

				}
			});

			return mappedAuthorities;
		};
	}
}
----

Kotlin::
+
[source,kotlin,role="secondary"]
----
@Configuration
@EnableWebSecurity
class OAuth2LoginSecurityConfig {

    @Bean
    open fun filterChain(http: HttpSecurity): SecurityFilterChain {
        http {
            oauth2Login {
                userInfoEndpoint {
                    userAuthoritiesMapper = userAuthoritiesMapper()
                }
            }
        }
        return http.build()
    }

    private fun userAuthoritiesMapper(): GrantedAuthoritiesMapper = GrantedAuthoritiesMapper { authorities: Collection<GrantedAuthority> ->
        val mappedAuthorities = emptySet<GrantedAuthority>()

        authorities.forEach { authority ->
            if (authority is OidcUserAuthority) {
                val idToken = authority.idToken
                val userInfo = authority.userInfo
                // Map the claims found in idToken and/or userInfo
                // to one or more GrantedAuthority's and add it to mappedAuthorities
            } else if (authority is OAuth2UserAuthority) {
                val userAttributes = authority.attributes
                // Map the attributes found in userAttributes
                // to one or more GrantedAuthority's and add it to mappedAuthorities
            }
        }

        mappedAuthorities
    }
}
----

Xml::
+
[source,xml,role="secondary"]
----
<http>
	<oauth2-login user-authorities-mapper-ref="userAuthoritiesMapper"
				  ...
    />
</http>
----
======

Alternatively, you can register a `GrantedAuthoritiesMapper` `@Bean` to have it automatically applied to the configuration, as follows:

.Granted Authorities Mapper Bean Configuration
[tabs]
======
Java::
+
[source,java,role="primary"]
----
@Configuration
@EnableWebSecurity
public class OAuth2LoginSecurityConfig {

	@Bean
	public SecurityFilterChain filterChain(HttpSecurity http) throws Exception {
		http
		    .oauth2Login(withDefaults());
		return http.build();
	}

	@Bean
	public GrantedAuthoritiesMapper userAuthoritiesMapper() {
		...
	}
}
----

Kotlin::
+
[source,kotlin,role="secondary"]
----
@Configuration
@EnableWebSecurity
class OAuth2LoginSecurityConfig {

    @Bean
    open fun filterChain(http: HttpSecurity): SecurityFilterChain {
        http {
            oauth2Login { }
        }
        return http.build()
    }

    @Bean
    fun userAuthoritiesMapper(): GrantedAuthoritiesMapper {
        ...
    }
}
----
======

[[oauth2login-advanced-map-authorities-oauth2userservice]]
==== Delegation-based Strategy with OAuth2UserService

This strategy is advanced compared to using a `GrantedAuthoritiesMapper`. However, it is also more flexible, as it gives you access to the `OAuth2UserRequest` and `OAuth2User` (when using an OAuth 2.0 UserService) or `OidcUserRequest` and `OidcUser` (when using an OpenID Connect 1.0 UserService).

The `OAuth2UserRequest` (and `OidcUserRequest`) provides you access to the associated `OAuth2AccessToken`, which is very useful in cases where the _delegator_ needs to fetch authority information from a protected resource before it can map the custom authorities for the user.

The following example shows how to implement and configure a delegation-based strategy using an OpenID Connect 1.0 UserService:

.OAuth2UserService Configuration
[tabs]
======
Java::
+
[source,java,role="primary"]
----
@Configuration
@EnableWebSecurity
public class OAuth2LoginSecurityConfig {

	@Bean
	public SecurityFilterChain filterChain(HttpSecurity http) throws Exception {
		http
			.oauth2Login(oauth2 -> oauth2
			    .userInfoEndpoint(userInfo -> userInfo
			        .oidcUserService(this.oidcUserService())
			        ...
			    )
			);
		return http.build();
	}

	private OAuth2UserService<OidcUserRequest, OidcUser> oidcUserService() {
		final OidcUserService delegate = new OidcUserService();

		return (userRequest) -> {
			// Delegate to the default implementation for loading a user
			OidcUser oidcUser = delegate.loadUser(userRequest);

			OAuth2AccessToken accessToken = userRequest.getAccessToken();
			Set<GrantedAuthority> mappedAuthorities = new HashSet<>();

			// TODO
			// 1) Fetch the authority information from the protected resource using accessToken
			// 2) Map the authority information to one or more GrantedAuthority's and add it to mappedAuthorities

			// 3) Create a copy of oidcUser but use the mappedAuthorities instead
			oidcUser = new DefaultOidcUser(mappedAuthorities, oidcUser.getIdToken(), oidcUser.getUserInfo());

			return oidcUser;
		};
	}
}
----

Kotlin::
+
[source,kotlin,role="secondary"]
----
@Configuration
@EnableWebSecurity
class OAuth2LoginSecurityConfig  {

    @Bean
    open fun filterChain(http: HttpSecurity): SecurityFilterChain {
        http {
            oauth2Login {
                userInfoEndpoint {
                    oidcUserService = oidcUserService()
                }
            }
        }
        return http.build()
    }

    @Bean
    fun oidcUserService(): OAuth2UserService<OidcUserRequest, OidcUser> {
        val delegate = OidcUserService()

        return OAuth2UserService { userRequest ->
            // Delegate to the default implementation for loading a user
            var oidcUser = delegate.loadUser(userRequest)

            val accessToken = userRequest.accessToken
            val mappedAuthorities = HashSet<GrantedAuthority>()

            // TODO
            // 1) Fetch the authority information from the protected resource using accessToken
            // 2) Map the authority information to one or more GrantedAuthority's and add it to mappedAuthorities
            // 3) Create a copy of oidcUser but use the mappedAuthorities instead
            oidcUser = DefaultOidcUser(mappedAuthorities, oidcUser.idToken, oidcUser.userInfo)

            oidcUser
        }
    }
}
----

Xml::
+
[source,xml,role="secondary"]
----
<http>
	<oauth2-login oidc-user-service-ref="oidcUserService"
				  ...
    />
</http>
----
======


[[oauth2login-advanced-oauth2-user-service]]
=== OAuth 2.0 UserService

`DefaultOAuth2UserService` is an implementation of an `OAuth2UserService` that supports standard OAuth 2.0 Provider's.

[NOTE]
====
`OAuth2UserService` obtains the user attributes of the end-user (the resource owner) from the UserInfo Endpoint (by using the access token granted to the client during the authorization flow) and returns an `AuthenticatedPrincipal` in the form of an `OAuth2User`.
====

`DefaultOAuth2UserService` uses a `RestOperations` instance when requesting the user attributes at the UserInfo Endpoint.

If you need to customize the pre-processing of the UserInfo Request, you can provide `DefaultOAuth2UserService.setRequestEntityConverter()` with a custom `Converter<OAuth2UserRequest, RequestEntity<?>>`.
The default implementation `OAuth2UserRequestEntityConverter` builds a `RequestEntity` representation of a UserInfo Request that sets the `OAuth2AccessToken` in the `Authorization` header by default.

On the other end, if you need to customize the post-handling of the UserInfo Response, you need to provide `DefaultOAuth2UserService.setRestOperations()` with a custom configured `RestOperations`.
The default `RestOperations` is configured as follows:

====
[source,java]
----
RestTemplate restTemplate = new RestTemplate();
restTemplate.setErrorHandler(new OAuth2ErrorResponseErrorHandler());
----
====

`OAuth2ErrorResponseErrorHandler` is a `ResponseErrorHandler` that can handle an OAuth 2.0 Error (400 Bad Request).
It uses an `OAuth2ErrorHttpMessageConverter` for converting the OAuth 2.0 Error parameters to an `OAuth2Error`.

Whether you customize `DefaultOAuth2UserService` or provide your own implementation of `OAuth2UserService`, you need to configure it as follows:

[tabs]
======
Java::
+
[source,java,role="primary"]
----
@Configuration
@EnableWebSecurity
public class OAuth2LoginSecurityConfig {

	@Bean
	public SecurityFilterChain filterChain(HttpSecurity http) throws Exception {
		http
			.oauth2Login(oauth2 -> oauth2
			    .userInfoEndpoint(userInfo -> userInfo
			        .userService(this.oauth2UserService())
			        ...
			    )
			);
		return http.build();
	}

	private OAuth2UserService<OAuth2UserRequest, OAuth2User> oauth2UserService() {
		...
	}
}
----

Kotlin::
+
[source,kotlin,role="secondary"]
----
@Configuration
@EnableWebSecurity
class OAuth2LoginSecurityConfig {

    @Bean
    open fun filterChain(http: HttpSecurity): SecurityFilterChain {
        http {
            oauth2Login {
                userInfoEndpoint {
                    userService = oauth2UserService()
                    // ...
                }
            }
        }
        return http.build()
    }

    private fun oauth2UserService(): OAuth2UserService<OAuth2UserRequest, OAuth2User> {
        // ...
    }
}
----
======


[[oauth2login-advanced-oidc-user-service]]
=== OpenID Connect 1.0 UserService

`OidcUserService` is an implementation of an `OAuth2UserService` that supports OpenID Connect 1.0 Provider's.

The `OidcUserService` leverages the `DefaultOAuth2UserService` when requesting the user attributes at the UserInfo Endpoint.

If you need to customize the pre-processing of the UserInfo Request or the post-handling of the UserInfo Response, you need to provide `OidcUserService.setOauth2UserService()` with a custom configured `DefaultOAuth2UserService`.

Whether you customize `OidcUserService` or provide your own implementation of `OAuth2UserService` for OpenID Connect 1.0 Provider's, you need to configure it as follows:

[tabs]
======
Java::
+
[source,java,role="primary"]
----
@Configuration
@EnableWebSecurity
public class OAuth2LoginSecurityConfig {

	@Bean
	public SecurityFilterChain filterChain(HttpSecurity http) throws Exception {
		http
			.oauth2Login(oauth2 -> oauth2
				.userInfoEndpoint(userInfo -> userInfo
				    .oidcUserService(this.oidcUserService())
				    ...
			    )
			);
		return http.build();
	}

	private OAuth2UserService<OidcUserRequest, OidcUser> oidcUserService() {
		...
	}
}
----

Kotlin::
+
[source,kotlin,role="secondary"]
----
@Configuration
@EnableWebSecurity
class OAuth2LoginSecurityConfig {

    @Bean
    open fun filterChain(http: HttpSecurity): SecurityFilterChain {
        http {
            oauth2Login {
                userInfoEndpoint {
                    oidcUserService = oidcUserService()
                    // ...
                }
            }
        }
        return http.build()
    }

    private fun oidcUserService(): OAuth2UserService<OidcUserRequest, OidcUser> {
        // ...
    }
}
----
======


[[oauth2login-advanced-idtoken-verify]]
== ID Token Signature Verification

OpenID Connect 1.0 Authentication introduces the https://openid.net/specs/openid-connect-core-1_0.html#IDToken[ID Token], which is a security token that contains Claims about the Authentication of an End-User by an Authorization Server when used by a Client.

The ID Token is represented as a https://tools.ietf.org/html/rfc7519[JSON Web Token] (JWT) and MUST be signed by using https://tools.ietf.org/html/rfc7515[JSON Web Signature] (JWS).

The `OidcIdTokenDecoderFactory` provides a `JwtDecoder` used for `OidcIdToken` signature verification. The default algorithm is `RS256` but may be different when assigned during client registration.
For these cases, you can configure a resolver to return the expected JWS algorithm assigned for a specific client.

The JWS algorithm resolver is a `Function` that accepts a `ClientRegistration` and returns the expected `JwsAlgorithm` for the client, such as `SignatureAlgorithm.RS256` or `MacAlgorithm.HS256`

The following code shows how to configure the `OidcIdTokenDecoderFactory` `@Bean` to default to `MacAlgorithm.HS256` for all `ClientRegistration` instances:

[tabs]
======
Java::
+
[source,java,role="primary"]
----
@Bean
public JwtDecoderFactory<ClientRegistration> idTokenDecoderFactory() {
	OidcIdTokenDecoderFactory idTokenDecoderFactory = new OidcIdTokenDecoderFactory();
	idTokenDecoderFactory.setJwsAlgorithmResolver(clientRegistration -> MacAlgorithm.HS256);
	return idTokenDecoderFactory;
}
----

Kotlin::
+
[source,kotlin,role="secondary"]
----
@Bean
fun idTokenDecoderFactory(): JwtDecoderFactory<ClientRegistration?> {
    val idTokenDecoderFactory = OidcIdTokenDecoderFactory()
    idTokenDecoderFactory.setJwsAlgorithmResolver { MacAlgorithm.HS256 }
    return idTokenDecoderFactory
}
----
======

[NOTE]
====
For MAC-based algorithms (such as `HS256`, `HS384`, or `HS512`), the `client-secret` that corresponds to the `client-id` is used as the symmetric key for signature verification.
====

[TIP]
====
If more than one `ClientRegistration` is configured for OpenID Connect 1.0 Authentication, the JWS algorithm resolver may evaluate the provided `ClientRegistration` to determine which algorithm to return.
====


[[oauth2login-advanced-oidc-logout]]
== OpenID Connect 1.0 Logout

OpenID Connect Session Management 1.0 allows the ability to log out the end user at the Provider by using the Client.
One of the strategies available is https://openid.net/specs/openid-connect-rpinitiated-1_0.html[RP-Initiated Logout].

If the OpenID Provider supports both Session Management and https://openid.net/specs/openid-connect-discovery-1_0.html[Discovery], the client can obtain the `end_session_endpoint` `URL` from the OpenID Provider's https://openid.net/specs/openid-connect-session-1_0.html#OPMetadata[Discovery Metadata].
You can do so by configuring the `ClientRegistration` with the `issuer-uri`, as follows:

====
[source,yaml]
----
spring:
  security:
    oauth2:
      client:
        registration:
          okta:
            client-id: okta-client-id
            client-secret: okta-client-secret
            ...
        provider:
          okta:
            issuer-uri: https://dev-1234.oktapreview.com
----
====

Also, you can configure `OidcClientInitiatedLogoutSuccessHandler`, which implements RP-Initiated Logout, as follows:

[tabs]
======
Java::
+
[source,java,role="primary"]
----
@Configuration
@EnableWebSecurity
public class OAuth2LoginSecurityConfig {

	@Autowired
	private ClientRegistrationRepository clientRegistrationRepository;

	@Bean
	public SecurityFilterChain filterChain(HttpSecurity http) throws Exception {
		http
			.authorizeHttpRequests(authorize -> authorize
				.anyRequest().authenticated()
			)
			.oauth2Login(withDefaults())
			.logout(logout -> logout
				.logoutSuccessHandler(oidcLogoutSuccessHandler())
			);
		return http.build();
	}

	private LogoutSuccessHandler oidcLogoutSuccessHandler() {
		OidcClientInitiatedLogoutSuccessHandler oidcLogoutSuccessHandler =
				new OidcClientInitiatedLogoutSuccessHandler(this.clientRegistrationRepository);

		// Sets the location that the End-User's User Agent will be redirected to
		// after the logout has been performed at the Provider
		oidcLogoutSuccessHandler.setPostLogoutRedirectUri("{baseUrl}");

		return oidcLogoutSuccessHandler;
	}
}
----

Kotlin::
+
[source,kotlin,role="secondary"]
----
@Configuration
@EnableWebSecurity
class OAuth2LoginSecurityConfig {
    @Autowired
    private lateinit var clientRegistrationRepository: ClientRegistrationRepository

    @Bean
    open fun filterChain(http: HttpSecurity): SecurityFilterChain {
        http {
            authorizeRequests {
                authorize(anyRequest, authenticated)
            }
            oauth2Login { }
            logout {
                logoutSuccessHandler = oidcLogoutSuccessHandler()
            }
        }
        return http.build()
    }

    private fun oidcLogoutSuccessHandler(): LogoutSuccessHandler {
        val oidcLogoutSuccessHandler = OidcClientInitiatedLogoutSuccessHandler(clientRegistrationRepository)

        // Sets the location that the End-User's User Agent will be redirected to
        // after the logout has been performed at the Provider
        oidcLogoutSuccessHandler.setPostLogoutRedirectUri("{baseUrl}")
        return oidcLogoutSuccessHandler
    }
}
----
======

[NOTE]
====
`OidcClientInitiatedLogoutSuccessHandler` supports the `+{baseUrl}+` placeholder.
If used, the application's base URL, such as `https://app.example.org`, replaces it at request time.
====<|MERGE_RESOLUTION|>--- conflicted
+++ resolved
@@ -227,12 +227,10 @@
 
 The following line shows an example:
 
-====
 [source,html]
 ----
 <a href="/oauth2/authorization/google">Google</a>
 ----
-====
 
 To override the default login page, configure `oauth2Login().loginPage()` and (optionally) `oauth2Login().authorizationEndpoint().baseUri()`.
 
@@ -311,12 +309,10 @@
 However, if you choose to customize it, ensure the link to each OAuth Client matches the `authorizationEndpoint().baseUri()`.
 
 The following line shows an example:
-====
 [source,html]
 ----
 <a href="/login/oauth2/authorization/google">Google</a>
 ----
-====
 =====
 
 
@@ -400,17 +396,11 @@
 
 The following listing shows an example:
 
-<<<<<<< HEAD
-====
-.Java
+[tabs]
+======
+Java::
++
 [source,java,role="primary",subs="-attributes"]
-=======
-[tabs]
-======
-Java::
-+
-[source,java,role="primary",attrs="-attributes"]
->>>>>>> 7da99acc
 ----
 return CommonOAuth2Provider.GOOGLE.getBuilder("google")
 	.clientId("google-client-id")
@@ -419,14 +409,9 @@
 	.build();
 ----
 
-<<<<<<< HEAD
-.Kotlin
+Kotlin::
++
 [source,kotlin,role="secondary",subs="-attributes"]
-=======
-Kotlin::
-+
-[source,kotlin,role="secondary",attrs="-attributes"]
->>>>>>> 7da99acc
 ----
 return CommonOAuth2Provider.GOOGLE.getBuilder("google")
     .clientId("google-client-id")
@@ -435,7 +420,6 @@
     .build()
 ----
 ======
-====
 =====
 
 
@@ -758,13 +742,11 @@
 On the other end, if you need to customize the post-handling of the UserInfo Response, you need to provide `DefaultOAuth2UserService.setRestOperations()` with a custom configured `RestOperations`.
 The default `RestOperations` is configured as follows:
 
-====
 [source,java]
 ----
 RestTemplate restTemplate = new RestTemplate();
 restTemplate.setErrorHandler(new OAuth2ErrorResponseErrorHandler());
 ----
-====
 
 `OAuth2ErrorResponseErrorHandler` is a `ResponseErrorHandler` that can handle an OAuth 2.0 Error (400 Bad Request).
 It uses an `OAuth2ErrorHttpMessageConverter` for converting the OAuth 2.0 Error parameters to an `OAuth2Error`.
@@ -957,7 +939,6 @@
 If the OpenID Provider supports both Session Management and https://openid.net/specs/openid-connect-discovery-1_0.html[Discovery], the client can obtain the `end_session_endpoint` `URL` from the OpenID Provider's https://openid.net/specs/openid-connect-session-1_0.html#OPMetadata[Discovery Metadata].
 You can do so by configuring the `ClientRegistration` with the `issuer-uri`, as follows:
 
-====
 [source,yaml]
 ----
 spring:
@@ -973,7 +954,6 @@
           okta:
             issuer-uri: https://dev-1234.oktapreview.com
 ----
-====
 
 Also, you can configure `OidcClientInitiatedLogoutSuccessHandler`, which implements RP-Initiated Logout, as follows:
 
