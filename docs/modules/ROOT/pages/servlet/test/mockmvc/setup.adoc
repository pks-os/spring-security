--- conflicted
+++ resolved
@@ -64,11 +64,5 @@
     // ...
 }
 ----
-<<<<<<< HEAD
+======
 <1> `SecurityMockMvcConfigurers.springSecurity()` will perform all of the initial setup we need to integrate Spring Security with Spring MVC Test
-====
-=======
-======
-
-<1> `SecurityMockMvcConfigurers.springSecurity()` will perform all of the initial setup we need to integrate Spring Security with Spring MVC Test
->>>>>>> 7da99acc
