/*
 * Copyright 2002-2023 the original author or authors.
 *
 * Licensed under the Apache License, Version 2.0 (the "License");
 * you may not use this file except in compliance with the License.
 * You may obtain a copy of the License at
 *
 *      https://www.apache.org/licenses/LICENSE-2.0
 *
 * Unless required by applicable law or agreed to in writing, software
 * distributed under the License is distributed on an "AS IS" BASIS,
 * WITHOUT WARRANTIES OR CONDITIONS OF ANY KIND, either express or implied.
 * See the License for the specific language governing permissions and
 * limitations under the License.
 */

package org.springframework.security.config.annotation.web.configurers;

import java.util.List;
import java.util.function.Function;
import java.util.function.Supplier;

import jakarta.servlet.http.HttpServletRequest;

import org.springframework.beans.factory.ObjectProvider;
import org.springframework.context.ApplicationContext;
import org.springframework.core.ResolvableType;
import org.springframework.security.access.hierarchicalroles.NullRoleHierarchy;
import org.springframework.security.access.hierarchicalroles.RoleHierarchy;
import org.springframework.security.authorization.AuthenticatedAuthorizationManager;
import org.springframework.security.authorization.AuthorityAuthorizationManager;
import org.springframework.security.authorization.AuthorizationDecision;
import org.springframework.security.authorization.AuthorizationEventPublisher;
import org.springframework.security.authorization.AuthorizationManager;
import org.springframework.security.authorization.AuthorizationManagers;
import org.springframework.security.authorization.SpringAuthorizationEventPublisher;
import org.springframework.security.config.ObjectPostProcessor;
import org.springframework.security.config.annotation.web.AbstractRequestMatcherRegistry;
import org.springframework.security.config.annotation.web.HttpSecurityBuilder;
import org.springframework.security.config.core.GrantedAuthorityDefaults;
import org.springframework.security.core.Authentication;
import org.springframework.security.web.access.intercept.AuthorizationFilter;
import org.springframework.security.web.access.intercept.RequestAuthorizationContext;
import org.springframework.security.web.access.intercept.RequestMatcherDelegatingAuthorizationManager;
import org.springframework.security.web.util.matcher.RequestMatcher;
import org.springframework.security.web.util.matcher.RequestMatcherEntry;
import org.springframework.util.Assert;
import org.springframework.util.function.SingletonSupplier;

/**
 * Adds a URL based authorization using {@link AuthorizationManager}.
 *
 * @param <H> the type of {@link HttpSecurityBuilder} that is being configured.
 * @author Evgeniy Cheban
 * @since 5.5
 */
public final class AuthorizeHttpRequestsConfigurer<H extends HttpSecurityBuilder<H>>
		extends AbstractHttpConfigurer<AuthorizeHttpRequestsConfigurer<H>, H> {

	static final AuthorizationManager<RequestAuthorizationContext> permitAllAuthorizationManager = (a,
			o) -> new AuthorizationDecision(true);

	private final AuthorizationManagerRequestMatcherRegistry registry;

	private final AuthorizationEventPublisher publisher;

	private final Supplier<RoleHierarchy> roleHierarchy;

	private String rolePrefix = "ROLE_";

	private ObjectPostProcessor<AuthorizationManager<HttpServletRequest>> postProcessor = ObjectPostProcessor
		.identity();

	/**
	 * Creates an instance.
	 * @param context the {@link ApplicationContext} to use
	 */
	public AuthorizeHttpRequestsConfigurer(ApplicationContext context) {
		this.registry = new AuthorizationManagerRequestMatcherRegistry(context);
		if (context.getBeanNamesForType(AuthorizationEventPublisher.class).length > 0) {
			this.publisher = context.getBean(AuthorizationEventPublisher.class);
		}
		else {
			this.publisher = new SpringAuthorizationEventPublisher(context);
		}
		this.roleHierarchy = SingletonSupplier.of(() -> (context.getBeanNamesForType(RoleHierarchy.class).length > 0)
				? context.getBean(RoleHierarchy.class) : new NullRoleHierarchy());
		String[] grantedAuthorityDefaultsBeanNames = context.getBeanNamesForType(GrantedAuthorityDefaults.class);
		if (grantedAuthorityDefaultsBeanNames.length > 0) {
			GrantedAuthorityDefaults grantedAuthorityDefaults = context.getBean(GrantedAuthorityDefaults.class);
			this.rolePrefix = grantedAuthorityDefaults.getRolePrefix();
		}
		ResolvableType type = ResolvableType.forClassWithGenerics(ObjectPostProcessor.class,
				ResolvableType.forClassWithGenerics(AuthorizationManager.class, HttpServletRequest.class));
		ObjectProvider<ObjectPostProcessor<AuthorizationManager<HttpServletRequest>>> provider = context
			.getBeanProvider(type);
		provider.ifUnique((postProcessor) -> this.postProcessor = postProcessor);
	}

	/**
	 * The {@link AuthorizationManagerRequestMatcherRegistry} is what users will interact
	 * with after applying the {@link AuthorizeHttpRequestsConfigurer}.
	 * @return the {@link AuthorizationManagerRequestMatcherRegistry} for further
	 * customizations
	 */
	public AuthorizationManagerRequestMatcherRegistry getRegistry() {
		return this.registry;
	}

	@Override
	public void configure(H http) {
		AuthorizationManager<HttpServletRequest> authorizationManager = this.registry.createAuthorizationManager();
		AuthorizationFilter authorizationFilter = new AuthorizationFilter(authorizationManager);
		authorizationFilter.setAuthorizationEventPublisher(this.publisher);
		authorizationFilter.setShouldFilterAllDispatcherTypes(this.registry.shouldFilterAllDispatcherTypes);
		authorizationFilter.setSecurityContextHolderStrategy(getSecurityContextHolderStrategy());
		http.addFilter(postProcess(authorizationFilter));
	}

	private AuthorizationManagerRequestMatcherRegistry addMapping(List<? extends RequestMatcher> matchers,
			AuthorizationManager<RequestAuthorizationContext> manager) {
		for (RequestMatcher matcher : matchers) {
			this.registry.addMapping(matcher, manager);
		}
		return this.registry;
	}

	AuthorizationManagerRequestMatcherRegistry addFirst(RequestMatcher matcher,
			AuthorizationManager<RequestAuthorizationContext> manager) {
		this.registry.addFirst(matcher, manager);
		return this.registry;
	}

	/**
	 * Registry for mapping a {@link RequestMatcher} to an {@link AuthorizationManager}.
	 *
	 * @author Evgeniy Cheban
	 */
	public final class AuthorizationManagerRequestMatcherRegistry
			extends AbstractRequestMatcherRegistry<AuthorizedUrl> {

		private final RequestMatcherDelegatingAuthorizationManager.Builder managerBuilder = RequestMatcherDelegatingAuthorizationManager
			.builder();

		private List<RequestMatcher> unmappedMatchers;

		private int mappingCount;

		private boolean shouldFilterAllDispatcherTypes = true;

		private AuthorizationManagerRequestMatcherRegistry(ApplicationContext context) {
			setApplicationContext(context);
		}

		private void addMapping(RequestMatcher matcher, AuthorizationManager<RequestAuthorizationContext> manager) {
			this.unmappedMatchers = null;
			this.managerBuilder.add(matcher, manager);
			this.mappingCount++;
		}

		private void addFirst(RequestMatcher matcher, AuthorizationManager<RequestAuthorizationContext> manager) {
			this.unmappedMatchers = null;
			this.managerBuilder.mappings((m) -> m.add(0, new RequestMatcherEntry<>(matcher, manager)));
			this.mappingCount++;
		}

		private AuthorizationManager<HttpServletRequest> createAuthorizationManager() {
			Assert.state(this.unmappedMatchers == null,
					() -> "An incomplete mapping was found for " + this.unmappedMatchers
							+ ". Try completing it with something like requestUrls().<something>.hasRole('USER')");
			Assert.state(this.mappingCount > 0,
					"At least one mapping is required (for example, authorizeHttpRequests().anyRequest().authenticated())");
<<<<<<< HEAD
			RequestMatcherDelegatingAuthorizationManager manager = postProcess(this.managerBuilder.build());
			return AuthorizeHttpRequestsConfigurer.this.postProcessor.postProcess(manager);
=======
			ObservationRegistry registry = getObservationRegistry();
			AuthorizationManager<HttpServletRequest> manager = postProcess(
					(AuthorizationManager<HttpServletRequest>) this.managerBuilder.build());
			if (registry.isNoop()) {
				return manager;
			}
			return new ObservationAuthorizationManager<>(registry, manager);
>>>>>>> c104f445
		}

		@Override
		protected AuthorizedUrl chainRequestMatchers(List<RequestMatcher> requestMatchers) {
			this.unmappedMatchers = requestMatchers;
			return new AuthorizedUrl(requestMatchers);
		}

		/**
		 * Adds an {@link ObjectPostProcessor} for this class.
		 * @param objectPostProcessor the {@link ObjectPostProcessor} to use
		 * @return the {@link AuthorizationManagerRequestMatcherRegistry} for further
		 * customizations
		 */
		public AuthorizationManagerRequestMatcherRegistry withObjectPostProcessor(
				ObjectPostProcessor<?> objectPostProcessor) {
			addObjectPostProcessor(objectPostProcessor);
			return this;
		}

		/**
		 * Sets whether all dispatcher types should be filtered.
		 * @param shouldFilter should filter all dispatcher types. Default is {@code true}
		 * @return the {@link AuthorizationManagerRequestMatcherRegistry} for further
		 * customizations
		 * @since 5.7
		 * @deprecated Permit access to the {@link jakarta.servlet.DispatcherType}
		 * instead. <pre>
		 * &#064;Configuration
		 * &#064;EnableWebSecurity
		 * public class SecurityConfig {
		 *
		 * 	&#064;Bean
		 * 	public SecurityFilterChain securityFilterChain(HttpSecurity http) throws Exception {
		 * 		http
		 * 		 	.authorizeHttpRequests((authorize) -&gt; authorize
		 * 				.dispatcherTypeMatchers(DispatcherType.ERROR).permitAll()
		 * 			 	// ...
		 * 		 	);
		 * 		return http.build();
		 * 	}
		 * }
		 * </pre>
		 */
		@Deprecated(since = "6.1", forRemoval = true)
		public AuthorizationManagerRequestMatcherRegistry shouldFilterAllDispatcherTypes(boolean shouldFilter) {
			this.shouldFilterAllDispatcherTypes = shouldFilter;
			return this;
		}

		/**
		 * Return the {@link HttpSecurityBuilder} when done using the
		 * {@link AuthorizeHttpRequestsConfigurer}. This is useful for method chaining.
		 * @return the {@link HttpSecurityBuilder} for further customizations
		 * @deprecated For removal in 7.0. Use the lambda based configuration instead.
		 */
		@Deprecated(since = "6.1", forRemoval = true)
		public H and() {
			return AuthorizeHttpRequestsConfigurer.this.and();
		}

	}

	/**
	 * An object that allows configuring the {@link AuthorizationManager} for
	 * {@link RequestMatcher}s.
	 *
	 * @author Evgeniy Cheban
	 * @author Josh Cummings
	 */
	public class AuthorizedUrl {

		private final List<? extends RequestMatcher> matchers;

		private boolean not;

		/**
		 * Creates an instance.
		 * @param matchers the {@link RequestMatcher} instances to map
		 */
		AuthorizedUrl(List<? extends RequestMatcher> matchers) {
			this.matchers = matchers;
		}

		protected List<? extends RequestMatcher> getMatchers() {
			return this.matchers;
		}

		/**
		 * Negates the following authorization rule.
		 * @return the {@link AuthorizedUrl} for further customization
		 * @since 6.3
		 */
		public AuthorizedUrl not() {
			this.not = true;
			return this;
		}

		/**
		 * Specify that URLs are allowed by anyone.
		 * @return the {@link AuthorizationManagerRequestMatcherRegistry} for further
		 * customizations
		 */
		public AuthorizationManagerRequestMatcherRegistry permitAll() {
			return access(permitAllAuthorizationManager);
		}

		/**
		 * Specify that URLs are not allowed by anyone.
		 * @return the {@link AuthorizationManagerRequestMatcherRegistry} for further
		 * customizations
		 */
		public AuthorizationManagerRequestMatcherRegistry denyAll() {
			return access((a, o) -> new AuthorizationDecision(false));
		}

		/**
		 * Specifies a user requires a role.
		 * @param role the role that should be required which is prepended with ROLE_
		 * automatically (i.e. USER, ADMIN, etc). It should not start with ROLE_
		 * @return {@link AuthorizationManagerRequestMatcherRegistry} for further
		 * customizations
		 */
		public AuthorizationManagerRequestMatcherRegistry hasRole(String role) {
			return access(withRoleHierarchy(AuthorityAuthorizationManager
				.hasAnyRole(AuthorizeHttpRequestsConfigurer.this.rolePrefix, new String[] { role })));
		}

		/**
		 * Specifies that a user requires one of many roles.
		 * @param roles the roles that the user should have at least one of (i.e. ADMIN,
		 * USER, etc). Each role should not start with ROLE_ since it is automatically
		 * prepended already
		 * @return the {@link AuthorizationManagerRequestMatcherRegistry} for further
		 * customizations
		 */
		public AuthorizationManagerRequestMatcherRegistry hasAnyRole(String... roles) {
			return access(withRoleHierarchy(
					AuthorityAuthorizationManager.hasAnyRole(AuthorizeHttpRequestsConfigurer.this.rolePrefix, roles)));
		}

		/**
		 * Specifies a user requires an authority.
		 * @param authority the authority that should be required
		 * @return the {@link AuthorizationManagerRequestMatcherRegistry} for further
		 * customizations
		 */
		public AuthorizationManagerRequestMatcherRegistry hasAuthority(String authority) {
			return access(withRoleHierarchy(AuthorityAuthorizationManager.hasAuthority(authority)));
		}

		/**
		 * Specifies that a user requires one of many authorities.
		 * @param authorities the authorities that the user should have at least one of
		 * (i.e. ROLE_USER, ROLE_ADMIN, etc)
		 * @return the {@link AuthorizationManagerRequestMatcherRegistry} for further
		 * customizations
		 */
		public AuthorizationManagerRequestMatcherRegistry hasAnyAuthority(String... authorities) {
			return access(withRoleHierarchy(AuthorityAuthorizationManager.hasAnyAuthority(authorities)));
		}

		private AuthorityAuthorizationManager<RequestAuthorizationContext> withRoleHierarchy(
				AuthorityAuthorizationManager<RequestAuthorizationContext> manager) {
			manager.setRoleHierarchy(AuthorizeHttpRequestsConfigurer.this.roleHierarchy.get());
			return manager;
		}

		/**
		 * Specify that URLs are allowed by any authenticated user.
		 * @return the {@link AuthorizationManagerRequestMatcherRegistry} for further
		 * customizations
		 */
		public AuthorizationManagerRequestMatcherRegistry authenticated() {
			return access(AuthenticatedAuthorizationManager.authenticated());
		}

		/**
		 * Specify that URLs are allowed by users who have authenticated and were not
		 * "remembered".
		 * @return the {@link AuthorizationManagerRequestMatcherRegistry} for further
		 * customization
		 * @since 5.8
		 * @see RememberMeConfigurer
		 */
		public AuthorizationManagerRequestMatcherRegistry fullyAuthenticated() {
			return access(AuthenticatedAuthorizationManager.fullyAuthenticated());
		}

		/**
		 * Specify that URLs are allowed by users that have been remembered.
		 * @return the {@link AuthorizationManagerRequestMatcherRegistry} for further
		 * customization
		 * @since 5.8
		 * @see RememberMeConfigurer
		 */
		public AuthorizationManagerRequestMatcherRegistry rememberMe() {
			return access(AuthenticatedAuthorizationManager.rememberMe());
		}

		/**
		 * Specify that URLs are allowed by anonymous users.
		 * @return the {@link AuthorizationManagerRequestMatcherRegistry} for further
		 * customization
		 * @since 5.8
		 */
		public AuthorizationManagerRequestMatcherRegistry anonymous() {
			return access(AuthenticatedAuthorizationManager.anonymous());
		}

		/**
		 * Specify that a path variable in URL to be compared.
		 *
		 * <p>
		 * For example, <pre>
		 * requestMatchers("/user/{username}").hasVariable("username").equalTo(Authentication::getName)
		 * </pre>
		 * @param variable the variable in URL template to compare.
		 * @return {@link AuthorizedUrlVariable} for further customization.
		 * @since 6.3
		 */
		public AuthorizedUrlVariable hasVariable(String variable) {
			return new AuthorizedUrlVariable(variable);
		}

		/**
		 * Allows specifying a custom {@link AuthorizationManager}.
		 * @param manager the {@link AuthorizationManager} to use
		 * @return the {@link AuthorizationManagerRequestMatcherRegistry} for further
		 * customizations
		 */
		public AuthorizationManagerRequestMatcherRegistry access(
				AuthorizationManager<RequestAuthorizationContext> manager) {
			Assert.notNull(manager, "manager cannot be null");
			return (this.not)
					? AuthorizeHttpRequestsConfigurer.this.addMapping(this.matchers, AuthorizationManagers.not(manager))
					: AuthorizeHttpRequestsConfigurer.this.addMapping(this.matchers, manager);
		}

		/**
		 * An object that allows configuring {@link RequestMatcher}s with URI path
		 * variables
		 *
		 * @author Taehong Kim
		 * @since 6.3
		 */
		public final class AuthorizedUrlVariable {

			private final String variable;

			private AuthorizedUrlVariable(String variable) {
				this.variable = variable;
			}

			/**
			 * Compares the value of a path variable in the URI with an `Authentication`
			 * attribute
			 * <p>
			 * For example, <pre>
			 * requestMatchers("/user/{username}").hasVariable("username").equalTo(Authentication::getName));
			 * </pre>
			 * @param function a function to get value from {@link Authentication}.
			 * @return the {@link AuthorizationManagerRequestMatcherRegistry} for further
			 * customization.
			 */
			public AuthorizationManagerRequestMatcherRegistry equalTo(Function<Authentication, String> function) {
				return access((auth, requestContext) -> {
					String value = requestContext.getVariables().get(this.variable);
					return new AuthorizationDecision(function.apply(auth.get()).equals(value));
				});
			}

		}

	}

}<|MERGE_RESOLUTION|>--- conflicted
+++ resolved
@@ -170,18 +170,9 @@
 							+ ". Try completing it with something like requestUrls().<something>.hasRole('USER')");
 			Assert.state(this.mappingCount > 0,
 					"At least one mapping is required (for example, authorizeHttpRequests().anyRequest().authenticated())");
-<<<<<<< HEAD
-			RequestMatcherDelegatingAuthorizationManager manager = postProcess(this.managerBuilder.build());
-			return AuthorizeHttpRequestsConfigurer.this.postProcessor.postProcess(manager);
-=======
-			ObservationRegistry registry = getObservationRegistry();
 			AuthorizationManager<HttpServletRequest> manager = postProcess(
 					(AuthorizationManager<HttpServletRequest>) this.managerBuilder.build());
-			if (registry.isNoop()) {
-				return manager;
-			}
-			return new ObservationAuthorizationManager<>(registry, manager);
->>>>>>> c104f445
+			return AuthorizeHttpRequestsConfigurer.this.postProcessor.postProcess(manager);
 		}
 
 		@Override
